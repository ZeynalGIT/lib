#!/bin/sh

ENV_NAME="test-environment"
set -e

conda_create ()
{

    hash -r
    conda config --set always_yes yes --set changeps1 no
    conda update -q conda
    conda config --add channels pypi conda-forge
    conda info -a
    deps='pip numpy scipy nose coverage matplotlib scikit-learn'

    conda create -q -n $ENV_NAME "python=$TRAVIS_PYTHON_VERSION" $deps
    conda update --all
}

src="$HOME/env/miniconda$TRAVIS_PYTHON_VERSION"
if [ ! -d "$src" ]; then
    mkdir -p $HOME/env
    pushd $HOME/env

        # Download miniconda packages
        wget http://repo.continuum.io/miniconda/Miniconda-3.16.0-Linux-x86_64.sh -O miniconda.sh;

        # Install both environments
        bash miniconda.sh -b -p $src

        export PATH="$src/bin:$PATH"
        conda_create

        source activate $ENV_NAME

        pip install python-coveralls

<<<<<<< HEAD
        if [ "$ENABLE_FFTW" = true ]; then
            conda install pyfftw
=======
        if [ "$ENABLE_NUMBA" = true ]; then
            conda install numba
>>>>>>> 397c7241
        fi

        source deactivate
    popd
else
    echo "Using cached dependencies"
fi<|MERGE_RESOLUTION|>--- conflicted
+++ resolved
@@ -35,13 +35,12 @@
 
         pip install python-coveralls
 
-<<<<<<< HEAD
         if [ "$ENABLE_FFTW" = true ]; then
             conda install pyfftw
-=======
+        fi
+        
         if [ "$ENABLE_NUMBA" = true ]; then
             conda install numba
->>>>>>> 397c7241
         fi
 
         source deactivate
