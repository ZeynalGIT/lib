--- conflicted
+++ resolved
@@ -468,11 +468,7 @@
     basis *= lengths.reshape((-1, 1)) / n_fft
 
     # FFT and retain only the non-negative frequencies
-<<<<<<< HEAD
     fft_basis = fft.fft(basis, n=n_fft, axis=1)[:, :(n_fft // 2)+1]
-=======
-    fft_basis = np.fft.fft(basis, n=n_fft, axis=1)[:, :(n_fft // 2)+1]
->>>>>>> a90029b0
 
     # normalize as in Parseval's relation, and sparsify the basis
     fft_basis = util.sparsify_rows(fft_basis / n_fft, quantile=sparsity)
