--- conflicted
+++ resolved
@@ -606,11 +606,7 @@
 @cache(level=10)
 def key_to_notes(key: str, *, unicode: bool = True) -> List[str]:
     """List all 12 note names in the chromatic scale, as spelled according to
-<<<<<<< HEAD
     a given key (major or minor) or mode (see below for details and accepted abbreviations).
-=======
-    a given key (major or minor) or mode (ionian, dorian, phrygian, lydian, mixolydian, aeolian, locrian). The following abbreviations are accepted for the modes: either the first three letters of the mode name (e.g. "mix") or the mode name without "ian" (e.g. "mixolyd").
->>>>>>> b92b42ca
 
     This function exists to resolve enharmonic equivalences between different
     spellings for the same pitch (e.g. C♯ vs D♭), and is primarily useful when producing
@@ -630,9 +626,11 @@
     ----------
     key : string
         Must be in the form TONIC:key.  Tonic must be upper case (``CDEFGAB``),
-        key must be lower-case (``maj``, ``min``, ``ionian``, ``dorian``, ``phrygian``, ``lydian``, ``mixolydian``, ``aeolian``, ``locrian``).
-
-        The following abbreviations are supported for the modes: either the first three letters of the mode name (e.g. "mix") or the mode name without "ian" (e.g. "mixolyd").
+        key must be lower-case 
+        (``major``, ``minor``, ``ionian``, ``dorian``, ``phrygian``, ``lydian``, ``mixolydian``, ``aeolian``, ``locrian``).
+
+        The following abbreviations are supported for the modes: either the first three letters of the mode name 
+        (e.g. "mix") or the mode name without "ian" (e.g. "mixolyd").
 
         Both ``major`` and ``maj`` are supported as mode abbreviations.
 
@@ -827,7 +825,7 @@
 
         The following abbreviations are supported for the modes: either the first three letters of the mode name (e.g. "mix") or the mode name without "ian" (e.g. "mixolyd").
 
-        Both ``major`` and ``maj`` are supported as mode abbreviations.
+        Both ``major`` and ``maj`` are supported as abbreviations.
 
         Single and multiple accidentals (``b!♭`` for flat, or ``#♯`` for sharp) are supported.
 
