--- conflicted
+++ resolved
@@ -806,10 +806,6 @@
 
     S, n_fft = _spectrogram(y=y, S=S, n_fft=n_fft, hop_length=hop_length,
                             power=1.)
-<<<<<<< HEAD
-    print(S)
-=======
->>>>>>> 08e2a99c
 
     if not np.isrealobj(S):
         raise ParameterError('Spectral contraction is only defined '
@@ -823,7 +819,7 @@
     if S.ndim > 1:
         window = np.tile(window, (S.shape[1],1)).T
 
-<<<<<<< HEAD
+
     # S_thresh = np.maximum(amin, S ** power)
     # weight_spec = np.sum(S_thresh * window, axis=0)
     # amean = np.mean(S_thresh, axis=0, keepdims=True)
@@ -831,28 +827,16 @@
     spectral_contraction = np.sum((S * window)**2, axis=0) / (np.sum(S, axis=0) + np.finfo(float).eps)
     return spectral_contraction
     # return np.divide(weight_spec, amean)
-=======
-    S_thresh = np.maximum(amin, S ** power)
-    weight_spec = np.sum(S_thresh * window, axis=0)
-    amean = np.mean(S_thresh, axis=0, keepdims=True)
-
-    return np.divide(weight_spec, amean)
->>>>>>> 08e2a99c
 
 def bandwise_contraction(X_log, sr, f_start=233, f_end=5274, n_bands=11, bandwith=240, bands_offset=30):
         # Stefan Balke reference  <<<<<<<<<<<<<<<<<<<<<<<<<<<<
         # get indices for frequency range A#3 (233 Hz) to E8 (5274 Hz)
 
         freq_ax_log = midi_to_hz(np.arange(hz_to_midi(1), hz_to_midi(sr/2)))
-<<<<<<< HEAD
+
         #print(hz_to_midi(1), hz_to_midi(sr/2))
         #print(np.arange(hz_to_midi(1), hz_to_midi(sr/2)))
         #print(freq_ax_log)
-=======
-        print(hz_to_midi(1), hz_to_midi(sr/2))
-        print(np.arange(hz_to_midi(1), hz_to_midi(sr/2)))
-        print(freq_ax_log)
->>>>>>> 08e2a99c
 
         f_start_idx = np.argmin(np.abs(freq_ax_log - f_start))
         f_end_idx = np.argmin(np.abs(freq_ax_log - f_end))
@@ -869,17 +853,12 @@
             cur_band = X_log[cur_band_start:cur_band_end, :].copy()
 
             # Call standard spectral contraction for each band
-<<<<<<< HEAD
+            
             #print(cur_band.shape)
             bw_contraction[cur_band_idx, :] = spectral_contraction(S=cur_band)
 
         return None#bw_contraction
-=======
-            print(cur_band.shape)
-            bw_contraction[cur_band_idx, :] = spectral_contraction(S=cur_band)
-
-        return bw_contraction
->>>>>>> 08e2a99c
+
 
 def rms(y=None, S=None, frame_length=2048, hop_length=512,
         center=True, pad_mode='reflect'):
