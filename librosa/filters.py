#!/usr/bin/env python
# -*- coding: utf-8 -*-
"""Commonly used filter banks: DCT, Chroma, Mel, CQT"""

import numpy as np
import scipy

from . import cache
from . import util

from .core.time_frequency import note_to_hz, hz_to_octs
from .core.time_frequency import fft_frequencies, mel_frequencies


@cache
def dct(n_filters, n_input):
    """Discrete cosine transform (DCT type-III) basis.

    .. [1] http://en.wikipedia.org/wiki/Discrete_cosine_transform

    Examples
    --------
    >>> # Compute MFCCs
    >>> y, sr = librosa.load(librosa.util.example_audio_file())
    >>> S = librosa.feature.melspectrogram(y=y, sr=sr)
    >>> dct_filters = librosa.filters.dct(13, S.shape[0])
    >>> dct_filters
    array([[ 0.088,  0.088, ...,  0.088,  0.088],
           [ 0.125,  0.125, ..., -0.125, -0.125],
           ...,
           [ 0.124,  0.115, ..., -0.115, -0.124],
           [ 0.124,  0.113, ...,  0.113,  0.124]])
    >>> # Use the filters to make mfccs
    >>> mfcc = dct_filters.dot(librosa.logamplitude(S))

    Parameters
    ----------
    n_filters : int > 0 [scalar]
        number of output components (DCT filters)

    n_input : int > 0 [scalar]
        number of input components (frequency bins)

    Returns
    -------
    dct_basis: np.ndarray [shape=(n_filters, n_input)]
        DCT (type-III) basis vectors [1]_
    """

    basis = np.empty((n_filters, n_input))
    basis[0, :] = 1.0 / np.sqrt(n_input)

    samples = np.arange(1, 2*n_input, 2) * np.pi / (2.0 * n_input)

    for i in range(1, n_filters):
        basis[i, :] = np.cos(i*samples) * np.sqrt(2.0/n_input)

    return basis


@cache
def mel(sr, n_fft, n_mels=128, fmin=0.0, fmax=None, htk=False):
    """Create a Filterbank matrix to combine FFT bins into Mel-frequency bins

    Examples
    --------
    >>> librosa.filters.mel(22050, 2048)
    array([[ 0.   ,  0.016, ...,  0.   ,  0.   ],
           [ 0.   ,  0.   , ...,  0.   ,  0.   ],
           ...,
           [ 0.   ,  0.   , ...,  0.   ,  0.   ],
           [ 0.   ,  0.   , ...,  0.   ,  0.   ]])

    >>> # Or clip the maximum frequency to 8KHz
    >>> librosa.filters.mel(22050, 2048, fmax=8000)
    array([[ 0.  ,  0.02, ...,  0.  ,  0.  ],
           [ 0.  ,  0.  , ...,  0.  ,  0.  ],
           ...,
           [ 0.  ,  0.  , ...,  0.  ,  0.  ],
           [ 0.  ,  0.  , ...,  0.  ,  0.  ]])

    Parameters
    ----------
    sr        : int > 0 [scalar]
        sampling rate of the incoming signal

    n_fft     : int > 0 [scalar]
        number of FFT components

    n_mels    : int > 0 [scalar]
        number of Mel bands to generate

    fmin      : float >= 0 [scalar]
        lowest frequency (in Hz)

    fmax      : float >= 0 [scalar]
        highest frequency (in Hz).
        If `None`, use `fmax = sr / 2.0`

    htk       : bool [scalar]
        use HTK formula instead of Slaney

    Returns
    -------
    M         : np.ndarray [shape=(n_mels, 1 + n_fft/2)]
        Mel transform matrix
    """

    if fmax is None:
        fmax = float(sr) / 2

    # Initialize the weights
    n_mels = int(n_mels)
    weights = np.zeros((n_mels, int(1 + n_fft / 2)))

    # Center freqs of each FFT bin
    fftfreqs = fft_frequencies(sr=sr, n_fft=n_fft)

    # 'Center freqs' of mel bands - uniformly spaced between limits
    freqs = mel_frequencies(n_mels,
                            fmin=fmin,
                            fmax=fmax,
                            htk=htk,
                            extra=True)

    # Slaney-style mel is scaled to be approx constant energy per channel
    enorm = 2.0 / (freqs[2:n_mels+2] - freqs[:n_mels])

    for i in range(n_mels):
        # lower and upper slopes for all bins
        lower = (fftfreqs - freqs[i]) / (freqs[i+1] - freqs[i])
        upper = (freqs[i+2] - fftfreqs) / (freqs[i+2] - freqs[i+1])

        # .. then intersect them with each other and zero
        weights[i] = np.maximum(0, np.minimum(lower, upper)) * enorm[i]

    return weights


@cache
def chroma(sr, n_fft, n_chroma=12, A440=440.0, ctroct=5.0, octwidth=2):
    """Create a Filterbank matrix to convert STFT to chroma

    Examples
    --------
    >>> # Build a simple chroma filter bank
    >>> librosa.filters.chroma(22050, 4096)
    array([[  1.689e-05,   3.024e-04, ...,   4.639e-17,   5.327e-17],
           [  1.716e-05,   2.652e-04, ...,   2.674e-25,   3.176e-25],
           ...,
           [  1.578e-05,   3.619e-04, ...,   8.577e-06,   9.205e-06],
           [  1.643e-05,   3.355e-04, ...,   1.474e-10,   1.636e-10]])

    >>> # Use quarter-tones instead of semitones
    >>> librosa.filters.chroma(22050, 4096, n_chroma=24)
    array([[  1.194e-05,   2.138e-04, ...,   6.297e-64,   1.115e-63],
           [  1.206e-05,   2.009e-04, ...,   1.546e-79,   2.929e-79],
           ...,
           [  1.162e-05,   2.372e-04, ...,   6.417e-38,   9.923e-38],
           [  1.180e-05,   2.260e-04, ...,   4.697e-50,   7.772e-50]])

    >>> # Equally weight all octaves
    >>> librosa.filters.chroma(22050, 4096, octwidth=None)
    array([[  3.036e-01,   2.604e-01, ...,   2.445e-16,   2.809e-16],
           [  3.084e-01,   2.283e-01, ...,   1.409e-24,   1.675e-24],
           ...,
           [  2.836e-01,   3.116e-01, ...,   4.520e-05,   4.854e-05],
           [  2.953e-01,   2.888e-01, ...,   7.768e-10,   8.629e-10]])

    Parameters
    ----------
    sr        : int > 0 [scalar]
        audio sampling rate

    n_fft     : int > 0 [scalar]
        number of FFT bins

    n_chroma  : int > 0 [scalar]
        number of chroma bins

    A440      : float > 0 [scalar]
        Reference frequency for A440

    ctroct    : float > 0 [scalar]

    octwidth  : float > 0 or None [scalar]
        `ctroct` and `octwidth` specify a dominance window -
        a Gaussian weighting centered on `ctroct` (in octs, A0 = 27.5Hz)
        and with a gaussian half-width of `octwidth`.
        Set `octwidth` to `None` to use a flat weighting.

    Returns
    -------
    wts : ndarray [shape=(n_chroma, 1 + n_fft / 2)]
        Chroma filter matrix
    """

    wts = np.zeros((n_chroma, n_fft))

    # Get the FFT bins, not counting the DC component
    frequencies = np.linspace(0, sr, n_fft, endpoint=False)[1:]

    frqbins = n_chroma * hz_to_octs(frequencies, A440)

    # make up a value for the 0 Hz bin = 1.5 octaves below bin 1
    # (so chroma is 50% rotated from bin 1, and bin width is broad)
    frqbins = np.concatenate(([frqbins[0] - 1.5 * n_chroma], frqbins))

    binwidthbins = np.concatenate((np.maximum(frqbins[1:] - frqbins[:-1],
                                              1.0), [1]))

    D = np.subtract.outer(frqbins, np.arange(0, n_chroma, dtype='d')).T

    n_chroma2 = np.round(float(n_chroma) / 2)

    # Project into range -n_chroma/2 .. n_chroma/2
    # add on fixed offset of 10*n_chroma to ensure all values passed to
    # rem are +ve
    D = np.remainder(D + n_chroma2 + 10*n_chroma, n_chroma) - n_chroma2

    # Gaussian bumps - 2*D to make them narrower
    wts = np.exp(-0.5 * (2*D / np.tile(binwidthbins, (n_chroma, 1)))**2)

    # normalize each column
    wts = util.normalize(wts, norm=2, axis=0)

    # Maybe apply scaling for fft bins
    if octwidth is not None:
        wts *= np.tile(
            np.exp(-0.5 * (((frqbins/n_chroma - ctroct)/octwidth)**2)),
            (n_chroma, 1))

    # remove aliasing columns, copy to ensure row-contiguity
    return np.ascontiguousarray(wts[:, :int(1 + n_fft/2)])


@cache
def logfrequency(sr, n_fft, n_bins=84, bins_per_octave=12, tuning=0.0,
                 fmin=None, spread=0.125):
    '''Approximate a constant-Q filter bank for a fixed-window STFT.

    Each filter is a log-normal window centered at the corresponding frequency.

    Examples
    --------
    >>> # Simple log frequency filters
    >>> librosa.filters.logfrequency(22050, 4096)
    array([[ 0.,  0., ...,  0.,  0.],
           [ 0.,  0., ...,  0.,  0.],
           ...,
           [ 0.,  0., ...,  0.,  0.],
           [ 0.,  0., ...,  0.,  0.]])

    >>> # Use a narrower frequency range
    >>> librosa.filters.logfrequency(22050, 4096, n_bins=48, fmin=110)
    array([[ 0.,  0., ...,  0.,  0.],
           [ 0.,  0., ...,  0.,  0.],
           ...,
           [ 0.,  0., ...,  0.,  0.],
           [ 0.,  0., ...,  0.,  0.]])

    >>> # Use narrower filters for sparser response: 5% of a semitone
    >>> librosa.filters.logfrequency(22050, 4096, spread=0.05)
    >>> # Or wider: 50% of a semitone
    >>> librosa.filters.logfrequency(22050, 4096, spread=0.5)

    Parameters
    ----------
    sr : int > 0 [scalar]
        audio sampling rate

    n_fft : int > 0 [scalar]
        FFT window size

    n_bins : int > 0 [scalar]
        Number of bins.  Defaults to 84 (7 octaves).

    bins_per_octave : int > 0 [scalar]
        Number of bins per octave. Defaults to 12 (semitones).

    tuning : None or float in `[-0.5, +0.5]` [scalar]
        Tuning correction parameter, in fractions of a bin.

    fmin : float > 0 [scalar]
        Minimum frequency bin. Defaults to `C2 ~= 32.70`

    spread : float > 0 [scalar]
        Spread of each filter, as a fraction of a bin.

    Returns
    -------
    C : np.ndarray [shape=(n_bins, 1 + n_fft/2)]
        log-frequency filter bank.
    '''

    if fmin is None:
        fmin = note_to_hz('C2')

    # Apply tuning correction
    correction = 2.0**(float(tuning) / bins_per_octave)

    # What's the shape parameter for our log-normal filters?
    sigma = float(spread) / bins_per_octave

    # Construct the output matrix
    basis = np.zeros((n_bins, int(1 + n_fft/2)))

    # Get log frequencies of bins
    log_freqs = np.log2(fft_frequencies(sr, n_fft)[1:])

    for i in range(n_bins):
        # What's the center (median) frequency of this filter?
        c_freq = correction * fmin * (2.0**(float(i) / bins_per_octave))

        # Place a log-normal window around c_freq
        basis[i, 1:] = np.exp(-0.5 * ((log_freqs - np.log2(c_freq)) / sigma)**2
                              - np.log2(sigma) - log_freqs)

    # Normalize the filters
    basis = util.normalize(basis, norm=2, axis=1)

    return basis


@cache
def constant_q(sr, fmin=None, n_bins=84, bins_per_octave=12, tuning=0.0,
               window=None, resolution=2, pad=False, norm=2,
               return_lengths=False, **kwargs):
    r'''Construct a constant-Q basis.

    This uses the filter bank described by [1]_.

    .. [1] McVicar, Matthew.
            "A machine learning approach to automatic chord extraction."
            Dissertation, University of Bristol. 2013.

    Examples
    --------
    >>> # Change the windowing function to Hamming instead of Hann
    >>> basis = librosa.filters.constant_q(22050, window=np.hamming)

    >>> # Use a longer window for each filter
    >>> basis = librosa.filters.constant_q(22050, resolution=3)

    >>> # Pad the basis to fixed length
    >>> basis = librosa.filters.constant_q(22050, pad=True)

    Parameters
    ----------
    sr : int > 0 [scalar]
        Audio sampling rate

    fmin : float > 0 [scalar]
        Minimum frequency bin. Defaults to `C2 ~= 32.70`

    n_bins : int > 0 [scalar]
        Number of frequencies.  Defaults to 7 octaves (84 bins).

    bins_per_octave : int > 0 [scalar]
        Number of bins per octave

    tuning : float in `[-0.5, +0.5)` [scalar]
        Tuning deviation from A440 in fractions of a bin

    window : function or `None`
        Windowing function to apply to filters.
        If `None`, no window is applied.

        Default: `scipy.signal.hann`

    resolution : float > 0 [scalar]
        Resolution of filter windows. Larger values use longer windows.

<<<<<<< HEAD
    pad : boolean
        Pad all filters to have constant width (equal to the longest filter).
        By default, padding is done with zeros, but this can be overridden
        by setting the `mode=` field in *kwargs*.
=======
      - norm : {inf, -inf, 0, float > 0}
          Type of norm to use for basis function normalization.
          See librosa.util.normalize

      - return_lengths : boolean
          Whether to return the pre-padding filter lengths along with the filters.

      - *kwargs*
          Additional keyword arguments to ``np.pad()`` when ``pad==True``.
>>>>>>> 2b8a437b

    kwargs : additional keyword arguments
        Arguments to `np.pad()` when `pad==True`.


    Returns
    -------
    filters : list of np.ndarray, `len(filters) == n_bins`
        `filters[i]` is `i`\ th CQT basis filter (in the time-domain)

    '''

    if fmin is None:
        fmin = note_to_hz('C2')

    if window is None:
        window = scipy.signal.hann

    correction = 2.0**(float(tuning) / bins_per_octave)

    fmin = correction * fmin

    # Q should be capitalized here, so we suppress the name warning
    # pylint: disable=invalid-name
    Q = float(resolution) / (2.0**(1. / bins_per_octave) - 1)

    filters = []
    lengths = []
    for i in np.arange(n_bins, dtype=float):

        freq = fmin * 2.0**(i / bins_per_octave)
        if (1+1.0/Q)*freq > sr/2:
            raise ValueError("Filter pass band lies beyond Nyquist")

        # Length of the filter
        ilen = np.ceil(Q * sr / freq)
        lengths.append(ilen)

        # Build the filter
        win = np.exp(Q * 1j * np.linspace(0, 2 * np.pi, ilen, endpoint=False))

        # Apply the windowing function
        if window is not None:
            win = win * window(ilen)

        # Normalize
<<<<<<< HEAD
        win = util.normalize(win, norm=2)
=======
        win = librosa.util.normalize(win, norm=norm)
>>>>>>> 2b8a437b

        filters.append(win)

    if pad:
        max_len = max([len(f) for f in filters])

        # Use reflection padding, unless otherwise specified
        for i in range(len(filters)):
            filters[i] = util.pad_center(filters[i], max_len, **kwargs)

    if return_lengths:
        return filters, lengths
    else:
        return filters


@cache
def cq_to_chroma(n_input, bins_per_octave=12, n_chroma=12, roll=0):
    '''Convert a Constant-Q basis to Chroma.

    Examples
    --------
    >>> # Get a CQT, and wrap bins to chroma
    >>> y, sr = librosa.load(librosa.util.example_audio_file())
    >>> CQT = librosa.cqt(y, sr=sr)
    >>> chroma_map = librosa.filters.cq_to_chroma(CQT.shape[0])
    >>> chromagram = chroma_map.dot(CQT)

    Parameters
    ----------
    n_input : int > 0 [scalar]
        Number of input components (CQT bins)

    bins_per_octave : int > 0 [scalar]
        How many bins per octave in the CQT

    n_chroma : int > 0 [scalar]
        Number of output bins (per octave) in the chroma

    roll : int [scalar]
        Number of bins to offset the output by.
        For example, if the 0-bin of the CQT is C, and
        the desired 0-bin for the chroma is A, then roll=-3.

    Returns
    -------
    cq_to_chroma : np.ndarray [shape=(n_chroma, n_input)]
        Transformation matrix: `Chroma = np.dot(cq_to_chroma, CQT)`

    Raises
    ------
    ValueError
        If `n_input` is not an integer multiple of `n_chroma`
    '''

    # How many fractional bins are we merging?
    n_merge = float(bins_per_octave) / n_chroma

    if np.mod(n_merge, 1) != 0:
        raise ValueError('Incompatible CQ merge: input bins must be an '
                         'integer multiple of output bins.')

    # Tile the identity to merge fractional bins
    cq_to_ch = np.repeat(np.eye(n_chroma), n_merge, axis=1)

    # How many octaves are we repeating?
    n_octaves = np.ceil(np.float(n_input) / bins_per_octave)

    # Repeat and trim
    cq_to_ch = np.tile(cq_to_ch, int(n_octaves))[:, :n_input]

    # Apply the roll
    cq_to_ch = np.roll(cq_to_ch, -roll, axis=0)

    return cq_to_ch<|MERGE_RESOLUTION|>--- conflicted
+++ resolved
@@ -371,22 +371,18 @@
     resolution : float > 0 [scalar]
         Resolution of filter windows. Larger values use longer windows.
 
-<<<<<<< HEAD
     pad : boolean
         Pad all filters to have constant width (equal to the longest filter).
         By default, padding is done with zeros, but this can be overridden
         by setting the `mode=` field in *kwargs*.
-=======
-      - norm : {inf, -inf, 0, float > 0}
-          Type of norm to use for basis function normalization.
-          See librosa.util.normalize
-
-      - return_lengths : boolean
-          Whether to return the pre-padding filter lengths along with the filters.
-
-      - *kwargs*
-          Additional keyword arguments to ``np.pad()`` when ``pad==True``.
->>>>>>> 2b8a437b
+
+    norm : {inf, -inf, 0, float > 0}
+        Type of norm to use for basis function normalization.
+        See librosa.util.normalize
+
+    return_lengths : boolean
+        Whether to return the pre-padding filter lengths along
+        with the filters.
 
     kwargs : additional keyword arguments
         Arguments to `np.pad()` when `pad==True`.
@@ -397,6 +393,14 @@
     filters : list of np.ndarray, `len(filters) == n_bins`
         `filters[i]` is `i`\ th CQT basis filter (in the time-domain)
 
+    lengths : np.ndarray
+        If `return_lengths == True`, then the length of each filter
+        if also returned.
+
+    See Also
+    --------
+    librosa.core.cqt
+    librosa.util.normalize
     '''
 
     if fmin is None:
@@ -418,7 +422,7 @@
     for i in np.arange(n_bins, dtype=float):
 
         freq = fmin * 2.0**(i / bins_per_octave)
-        if (1+1.0/Q)*freq > sr/2:
+        if freq * (1 + 1.0 / Q) > sr / 2.0:
             raise ValueError("Filter pass band lies beyond Nyquist")
 
         # Length of the filter
@@ -433,11 +437,7 @@
             win = win * window(ilen)
 
         # Normalize
-<<<<<<< HEAD
-        win = util.normalize(win, norm=2)
-=======
-        win = librosa.util.normalize(win, norm=norm)
->>>>>>> 2b8a437b
+        win = util.normalize(win, norm=norm)
 
         filters.append(win)
 
@@ -449,7 +449,7 @@
             filters[i] = util.pad_center(filters[i], max_len, **kwargs)
 
     if return_lengths:
-        return filters, lengths
+        return filters, np.asarray(lengths)
     else:
         return filters
 
